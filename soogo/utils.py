--- conflicted
+++ resolved
@@ -19,6 +19,10 @@
     "Weslley S. Pereira",
     "Byron Selvage",
 ]
+__authors__ = [
+    "Weslley S. Pereira",
+    "Byron Selvage",
+]
 __contact__ = "weslley.dasilvapereira@nrel.gov"
 __maintainer__ = "Weslley S. Pereira"
 __email__ = "weslley.dasilvapereira@nrel.gov"
@@ -29,10 +33,7 @@
 __deprecated__ = False
 
 from typing import TYPE_CHECKING
-<<<<<<< HEAD
 from scipy.spatial.distance import cdist
-=======
->>>>>>> 676690cc
 import numpy as np
 if TYPE_CHECKING:
     from .optimize_result import OptimizeResult
@@ -86,7 +87,7 @@
     Evaluate a point or array of points and log the results. If the function
     errors or the result is invalid (NaN or Inf), the output is logged as NaN.
     If the function value is less than the current best, the current best (
-    out.x & out.fx) is updated. Each point is evaluated individually. This
+    out.x & out.fx) is updated. Provided points are evaluated as a batch. This
     function only supports single-objective functions.
 
     :param fun: The function to evaluate.
@@ -98,7 +99,6 @@
              array for multiple points.
     """
     x = np.atleast_2d(x)
-<<<<<<< HEAD
 
     try:
         results = fun(x)
@@ -182,28 +182,4 @@
     # Calculate the final scores
     scores = sigmoid * (distMean + sigma)
 
-    return scores
-=======
-    results = []
-
-    for point in x:
-        try:
-            y = fun(point)
-            if hasattr(y, '__len__'):
-                y = y[0]
-            if np.isnan(y) or np.isinf(y):
-                y = np.nan
-        except Exception:
-            y = np.nan
-
-        out.sample[out.nfev, :] = point
-        out.fsample[out.nfev] = y
-        out.nfev += 1
-        results.append(y)
-
-        if not np.isnan(y) and (out.fx is None or y < out.fx):
-            out.x = point
-            out.fx = y
-
-    return results[0] if len(results) == 1 else np.array(results)
->>>>>>> 676690cc
+    return scores