--- conflicted
+++ resolved
@@ -25,11 +25,8 @@
     socemo,
     gosac,
     bayesian_optimization,
-<<<<<<< HEAD
+    shebo,
     fsapso,
-=======
-    shebo
->>>>>>> 64f8af02
 )
 from .optimize_result import OptimizeResult
 
@@ -50,5 +47,6 @@
     "RbfModel",
     "MedianLpfFilter",
     "GaussianProcess",
-    "shebo"
+    "shebo",
+    "fsapso",
 ]