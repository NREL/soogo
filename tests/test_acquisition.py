--- conflicted
+++ resolved
@@ -22,14 +22,10 @@
 __contact__ = "weslley.dasilvapereira@nrel.gov"
 __maintainer__ = "Weslley S. Pereira"
 __email__ = "weslley.dasilvapereira@nrel.gov"
-<<<<<<< HEAD
-__credits__ = ["Weslley S. Pereira"]
-=======
 __credits__ = [
     "Weslley S. Pereira",
     "Byron Selvage"
 ]
->>>>>>> d45e976a
 __deprecated__ = False
 
 import numpy as np
@@ -37,7 +33,6 @@
 from typing import Union, Tuple, Optional
 
 from soogo.model.base import Surrogate
-<<<<<<< HEAD
 from soogo.acquisition import AcquisitionFunction, TransitionSearch, MaximizeDistance, AlternatedAcquisition
 from soogo.termination import IterateNTimes
 from soogo.optimize_result import OptimizeResult
@@ -237,60 +232,6 @@
     """Test suite for the MaximizeDistance acquisition function."""
 
     @pytest.mark.parametrize(["n_points", "dims"], [([1, 5], [2, 5, 25])])
-=======
-from soogo.acquisition import MaximizeDistance
-
-class TestMaximizeDistance:
-    """Test suite for the MaximizeDistance acquisition function."""
-
-    class MockSurrogateModel(Surrogate):
-        def __init__(self, X_train: np.ndarray, Y_train: np.ndarray, iindex: np.ndarray = ()):
-            self._X = X_train.copy()
-            self._Y = Y_train.copy()
-            self._iindex = iindex
-
-        @property
-        def X(self) -> np.ndarray:
-            return self._X
-
-        @property
-        def Y(self) -> np.ndarray:
-            return self._Y
-
-        @property
-        def iindex(self) -> np.ndarray:
-            return self._iindex
-
-        def reserve(self, n: int, dim: int, ntarget: int = 1) -> None:
-            pass
-
-        def __call__(
-            self, x: np.ndarray, i: int = -1, **kwargs
-        ) -> Union[np.ndarray, Tuple[np.ndarray, ...]]:
-            """
-            Return sum of coords (x + y).
-            """
-            x = np.atleast_2d(x)
-            result = np.sum(x, axis=1)
-            return result if len(result) > 1 else result[0]
-
-        def update(self, x: np.ndarray, y: np.ndarray) -> None:
-            pass
-
-        def min_design_space_size(self, dim: int) -> int:
-            pass
-
-        def check_initial_design(self, sample: np.ndarray) -> bool:
-            pass
-
-        def eval_kernel(self, x: np.ndarray, y: Optional[np.ndarray] = None) -> np.ndarray:
-            pass
-
-        def reset_data(self) -> None:
-            pass
-
-    @pytest.mark.parametrize(["n_points", "dims"], [([1], [2, 5, 25])])
->>>>>>> d45e976a
     def test_optimize_generates_expected_points(self, dims, n_points):
         """
         Test the output points of optimize().
@@ -300,163 +241,142 @@
         - The expected shape (n_points, dims).
         - The amount requested.
         """
-        for dim in dims:
-            for n in n_points:
-                bounds = np.array([[0, 1] for _ in range(dim)])
-                X_train = np.array([[0.5 for _ in range(dim)]])
-                Y_train = np.array([0.0])
-<<<<<<< HEAD
-                mock_surrogate = MockSurrogateModel(X_train, Y_train)
-                maximize_distance = MaximizeDistance()
-
-                result = maximize_distance.optimize(
-                    mock_surrogate,
-                    bounds,
-                    n=n
-                )
-=======
-                mock_surrogate = self.MockSurrogateModel(X_train, Y_train)
-                maximize_distance = MaximizeDistance()
-
-                result = maximize_distance.optimize(
-                    mock_surrogate, bounds, n=n, scoreWeight=0.5)
->>>>>>> d45e976a
-                assert result.shape == (n, dim)
-                assert np.all(result >= bounds[:, 0]) and np.all(result <= bounds[:, 1])
-
-    def test_optimize_maximizes_min_distance(self):
-        """
-        Test that the optimize() method maximizes the minimum distance
-        between points. Checks that the points returned are distinct
-        and that they match expected values in simple scenarios.
-        """
-        bounds = np.array([[0.0, 10.0], [0.0, 10.0]])
-        maximize_distance = MaximizeDistance()
-
-        # Test 1: Only existing point is in corner of bounds
-        X_train = np.array([[0.0, 0.0]])
-        Y_train = np.array([0.0])
-<<<<<<< HEAD
-        mock_surrogate = MockSurrogateModel(X_train, Y_train)
-=======
-        mock_surrogate = self.MockSurrogateModel(X_train, Y_train)
->>>>>>> d45e976a
-        points = maximize_distance.optimize(mock_surrogate, bounds, n=4)
-        expected_points = np.array([[10.0, 10.0], [10.0, 0.0], [0.0, 10.0], [5.0, 5.0]])
-
-        # Check that each point is different
-        assert len(np.unique(points, axis=0)) == 4
-
-        # Check that each returned point is one of the expected points
-        for point in points:
-            assert np.any(np.all(np.isclose(expected_points, point), axis=1))
-
-        # Test 2: Multiple existing points spread out
-        x_train = np.array([[5.0, 6.0], [2.0, 3.0], [8.0, 1.0], [1.0, 9.0], [7.0, 8.5]])
-        y_train = np.array([0.0, 1.0, 2.0, 3.0, 4.0])
-<<<<<<< HEAD
-        mock_surrogate = MockSurrogateModel(x_train, y_train)
-=======
-        mock_surrogate = self.MockSurrogateModel(x_train, y_train)
->>>>>>> d45e976a
-        point = maximize_distance.optimize(mock_surrogate, bounds, n=1)
-
-        # Check that the point is correct
-        # Expected point was calculated with wolframalpha
-        assert np.allclose(point, np.array([10.0, 5.0833]))
-
-    def test_optimize_with_mixedint(self):
-        """
-        Test that the optimize() method works with mixed integer bounds.
-        """
-        bounds = np.array([[0.0, 10.0], [0, 10]])
-        X_train = np.array([[5.0, 5], [6.0, 6], [3.0, 4]])
-        Y_train = np.array([0.0, 1.0, 0.5])
-        iindex = np.array([1])
-<<<<<<< HEAD
-        mock_surrogate = MockSurrogateModel(X_train, Y_train, iindex=iindex)
-=======
-        mock_surrogate = self.MockSurrogateModel(X_train, Y_train, iindex=iindex)
->>>>>>> d45e976a
-        maximize_distance = MaximizeDistance()
-
-        result = maximize_distance.optimize(mock_surrogate, bounds, n=2)
-
-        # Check that we get the expected number of points
-        assert result.shape == (2, 2)
-
-        # Check that all points are within bounds
-        assert np.all(result >= np.array([bounds[:, 0]]))
-        assert np.all(result <= np.array([bounds[:, 1]]))
-
-        # Check that integer dimension values are actually integers
-        integer_dim_values = result[:, 1]  # Second dimension is integer (index 1)
-        assert np.all(integer_dim_values == np.round(integer_dim_values))
-
-        # Check that points are different from the training points
-        for point in result:
-<<<<<<< HEAD
-            assert not np.any(np.all(np.isclose(point, X_train), axis=1))
-
-class TestAlternatedAcquisition:
-    """Test suite for the AlternatedAcquisition class."""
-
-    def test_alternated_acquisition(self):
-        """
-        Test that the AlternatedAcquisition class correctly alternates
-        between acquisition functions.
-        """
-        # Create mock acquisition functions
-        class MockAcquisitionFunction(AcquisitionFunction):
-            def __init__(self, n: int):
-                self.termination = IterateNTimes(n)
-
-            def optimize(self, model: Surrogate, bounds: np.ndarray, n: int = 1) -> np.ndarray:
-                return np.array([[0.5, 0.5]])
-
-        # Create a list of mock acquisition functions
-        acquisition_funcs = [MockAcquisitionFunction(1), MockAcquisitionFunction(2), MockAcquisitionFunction(1)]
-
-        # Initialize the AlternatedAcquisition with the mock functions
-        alternated_acq = AlternatedAcquisition(acquisition_funcs)
-
-        # Simulate an optimization result
-        out = OptimizeResult(nfev=1, fx=np.array([0.1]), fsample=np.array([[0.1]]), nobj=1)
-
-        for i in range(12):
-            # Check that it alternates in the pattern: 1st, 2nd, 2nd, 3rd
-            expected_pattern = [0, 1, 1, 2]
-            assert alternated_acq.idx == expected_pattern[i % len(expected_pattern)]
-
-            # Update the alternated acquisition with the mock result
-            alternated_acq.update(out, None)
-
-    @pytest.mark.parametrize(["n_points", "dims"], [([1, 5], [2, 5, 25])])
-    def test_optimize_generates_expected_points(self, n_points, dims):
-        """
-        Test that the optimize() method generates point that are the
-        correct shape and within bounds while alternating between acquisition
-        functions.
-        """
-        # Use transition search and maximize distance as acquisition functions
-        transitionSearch = TransitionSearch(termination=IterateNTimes(1))
-        maximizeDistance = MaximizeDistance(termination=IterateNTimes(2))
-
-        # Create a list of mock acquisition functions
-        acquisition_funcs = [transitionSearch, maximizeDistance]
-
-        # Initialize the AlternatedAcquisition with the mock functions
-        alternated_acq = AlternatedAcquisition(acquisition_funcs)
-
-        # Mock optimization result
-        out = OptimizeResult(nfev=1, fx=np.array([0.1]), fsample=np.array([[0.1]]), nobj=1)
-
         for dim in dims:
             for n in n_points:
                 bounds = np.array([[0, 1] for _ in range(dim)])
                 X_train = np.array([[0.5 for _ in range(dim)]])
                 Y_train = np.array([0.0])
                 mock_surrogate = MockSurrogateModel(X_train, Y_train)
+                maximize_distance = MaximizeDistance()
+
+                result = maximize_distance.optimize(
+                    mock_surrogate,
+                    bounds,
+                    n=n
+                )
+                assert result.shape == (n, dim)
+                assert np.all(result >= bounds[:, 0]) and np.all(result <= bounds[:, 1])
+
+    def test_optimize_maximizes_min_distance(self):
+        """
+        Test that the optimize() method maximizes the minimum distance
+        between points. Checks that the points returned are distinct
+        and that they match expected values in simple scenarios.
+        """
+        bounds = np.array([[0.0, 10.0], [0.0, 10.0]])
+        maximize_distance = MaximizeDistance()
+
+        # Test 1: Only existing point is in corner of bounds
+        X_train = np.array([[0.0, 0.0]])
+        Y_train = np.array([0.0])
+        mock_surrogate = MockSurrogateModel(X_train, Y_train)
+        points = maximize_distance.optimize(mock_surrogate, bounds, n=4)
+        expected_points = np.array([[10.0, 10.0], [10.0, 0.0], [0.0, 10.0], [5.0, 5.0]])
+
+        # Check that each point is different
+        assert len(np.unique(points, axis=0)) == 4
+
+        # Check that each returned point is one of the expected points
+        for point in points:
+            assert np.any(np.all(np.isclose(expected_points, point), axis=1))
+
+        # Test 2: Multiple existing points spread out
+        x_train = np.array([[5.0, 6.0], [2.0, 3.0], [8.0, 1.0], [1.0, 9.0], [7.0, 8.5]])
+        y_train = np.array([0.0, 1.0, 2.0, 3.0, 4.0])
+        mock_surrogate = MockSurrogateModel(x_train, y_train)
+        point = maximize_distance.optimize(mock_surrogate, bounds, n=1)
+
+        # Check that the point is correct
+        # Expected point was calculated with wolframalpha
+        assert np.allclose(point, np.array([10.0, 5.0833]))
+
+    def test_optimize_with_mixedint(self):
+        """
+        Test that the optimize() method works with mixed integer bounds.
+        """
+        bounds = np.array([[0.0, 10.0], [0, 10]])
+        X_train = np.array([[5.0, 5], [6.0, 6], [3.0, 4]])
+        Y_train = np.array([0.0, 1.0, 0.5])
+        iindex = np.array([1])
+        mock_surrogate = MockSurrogateModel(X_train, Y_train, iindex=iindex)
+        maximize_distance = MaximizeDistance()
+
+        result = maximize_distance.optimize(mock_surrogate, bounds, n=2)
+
+        # Check that we get the expected number of points
+        assert result.shape == (2, 2)
+
+        # Check that all points are within bounds
+        assert np.all(result >= np.array([bounds[:, 0]]))
+        assert np.all(result <= np.array([bounds[:, 1]]))
+
+        # Check that integer dimension values are actually integers
+        integer_dim_values = result[:, 1]  # Second dimension is integer (index 1)
+        assert np.all(integer_dim_values == np.round(integer_dim_values))
+
+        # Check that points are different from the training points
+        for point in result:
+            assert not np.any(np.all(np.isclose(point, X_train), axis=1))
+
+class TestAlternatedAcquisition:
+    """Test suite for the AlternatedAcquisition class."""
+
+    def test_alternated_acquisition(self):
+        """
+        Test that the AlternatedAcquisition class correctly alternates
+        between acquisition functions.
+        """
+        # Create mock acquisition functions
+        class MockAcquisitionFunction(AcquisitionFunction):
+            def __init__(self, n: int):
+                self.termination = IterateNTimes(n)
+
+            def optimize(self, model: Surrogate, bounds: np.ndarray, n: int = 1) -> np.ndarray:
+                return np.array([[0.5, 0.5]])
+
+        # Create a list of mock acquisition functions
+        acquisition_funcs = [MockAcquisitionFunction(1), MockAcquisitionFunction(2), MockAcquisitionFunction(1)]
+
+        # Initialize the AlternatedAcquisition with the mock functions
+        alternated_acq = AlternatedAcquisition(acquisition_funcs)
+
+        # Simulate an optimization result
+        out = OptimizeResult(nfev=1, fx=np.array([0.1]), fsample=np.array([[0.1]]), nobj=1)
+
+        for i in range(12):
+            # Check that it alternates in the pattern: 1st, 2nd, 2nd, 3rd
+            expected_pattern = [0, 1, 1, 2]
+            assert alternated_acq.idx == expected_pattern[i % len(expected_pattern)]
+
+            # Update the alternated acquisition with the mock result
+            alternated_acq.update(out, None)
+
+    @pytest.mark.parametrize(["n_points", "dims"], [([1, 5], [2, 5, 25])])
+    def test_optimize_generates_expected_points(self, n_points, dims):
+        """
+        Test that the optimize() method generates point that are the
+        correct shape and within bounds while alternating between acquisition
+        functions.
+        """
+        # Use transition search and maximize distance as acquisition functions
+        transitionSearch = TransitionSearch(termination=IterateNTimes(1))
+        maximizeDistance = MaximizeDistance(termination=IterateNTimes(2))
+
+        # Create a list of mock acquisition functions
+        acquisition_funcs = [transitionSearch, maximizeDistance]
+
+        # Initialize the AlternatedAcquisition with the mock functions
+        alternated_acq = AlternatedAcquisition(acquisition_funcs)
+
+        # Mock optimization result
+        out = OptimizeResult(nfev=1, fx=np.array([0.1]), fsample=np.array([[0.1]]), nobj=1)
+
+        for dim in dims:
+            for n in n_points:
+                bounds = np.array([[0, 1] for _ in range(dim)])
+                X_train = np.array([[0.5 for _ in range(dim)]])
+                Y_train = np.array([0.0])
+                mock_surrogate = MockSurrogateModel(X_train, Y_train)
 
                 result = alternated_acq.optimize(
                     mock_surrogate, bounds, n=n, scoreWeight=0.5)
@@ -465,7 +385,4 @@
 
                 alternated_acq.update(out, mock_surrogate)
 
-                assert alternated_acq.idx in [0, 1]
-=======
-            assert not np.any(np.all(np.isclose(point, X_train), axis=1))
->>>>>>> d45e976a
+                assert alternated_acq.idx in [0, 1]