--- conflicted
+++ resolved
@@ -32,11 +32,8 @@
     surrogate_optimization,
     cptv,
     cptvl,
-<<<<<<< HEAD
+    shebo,
     fsapso,
-=======
-    shebo
->>>>>>> 64f8af02
 )
 from soogo.sampling import Sampler
 from soogo.acquisition import MaximizeEI
@@ -51,11 +48,8 @@
         cptv,
         cptvl,
         bayesian_optimization,
-<<<<<<< HEAD
+        shebo,
         fsapso,
-=======
-        shebo,
->>>>>>> 64f8af02
     ],
 )
 def test_callback(minimize):
@@ -94,11 +88,8 @@
         cptv,
         cptvl,
         bayesian_optimization,
-<<<<<<< HEAD
+        shebo,
         fsapso,
-=======
-        shebo,
->>>>>>> 64f8af02
     ],
 )
 def test_multiple_calls(minimize):
